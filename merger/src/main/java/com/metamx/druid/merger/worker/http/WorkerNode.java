/*
 * Druid - a distributed column store.
 * Copyright (C) 2012  Metamarkets Group Inc.
 *
 * This program is free software; you can redistribute it and/or
 * modify it under the terms of the GNU General Public License
 * as published by the Free Software Foundation; either version 2
 * of the License, or (at your option) any later version.
 *
 * This program is distributed in the hope that it will be useful,
 * but WITHOUT ANY WARRANTY; without even the implied warranty of
 * MERCHANTABILITY or FITNESS FOR A PARTICULAR PURPOSE.  See the
 * GNU General Public License for more details.
 *
 * You should have received a copy of the GNU General Public License
 * along with this program; if not, write to the Free Software
 * Foundation, Inc., 51 Franklin Street, Fifth Floor, Boston, MA  02110-1301, USA.
 */

package com.metamx.druid.merger.worker.http;

import com.fasterxml.jackson.databind.ObjectMapper;
import com.google.common.collect.ImmutableList;
import com.google.common.collect.Lists;
import com.google.inject.Guice;
import com.google.inject.Injector;
import com.google.inject.servlet.GuiceFilter;
import com.metamx.common.concurrent.ScheduledExecutorFactory;
import com.metamx.common.concurrent.ScheduledExecutors;
import com.metamx.common.config.Config;
import com.metamx.common.lifecycle.Lifecycle;
import com.metamx.common.lifecycle.LifecycleStart;
import com.metamx.common.lifecycle.LifecycleStop;
import com.metamx.druid.RegisteringNode;
import com.metamx.druid.http.GuiceServletConfig;
import com.metamx.druid.http.StatusServlet;
import com.metamx.druid.initialization.CuratorConfig;
import com.metamx.druid.initialization.Initialization;
import com.metamx.druid.initialization.ServerConfig;
import com.metamx.druid.initialization.ServiceDiscoveryConfig;
import com.metamx.druid.jackson.DefaultObjectMapper;
import com.metamx.druid.merger.common.config.IndexerZkConfig;
import com.metamx.druid.merger.common.config.TaskLogConfig;
import com.metamx.druid.merger.common.index.StaticS3FirehoseFactory;
import com.metamx.druid.merger.common.tasklogs.NoopTaskLogs;
import com.metamx.druid.merger.common.tasklogs.S3TaskLogs;
import com.metamx.druid.merger.common.tasklogs.TaskLogs;
import com.metamx.druid.merger.coordinator.ForkingTaskRunner;
import com.metamx.druid.merger.coordinator.config.ForkingTaskRunnerConfig;
import com.metamx.druid.merger.worker.Worker;
import com.metamx.druid.merger.worker.WorkerCuratorCoordinator;
import com.metamx.druid.merger.worker.WorkerTaskMonitor;
import com.metamx.druid.merger.worker.config.WorkerConfig;
import com.metamx.druid.utils.PropUtils;
import com.metamx.emitter.EmittingLogger;
import com.metamx.emitter.core.Emitters;
import com.metamx.emitter.service.ServiceEmitter;
import com.metamx.http.client.HttpClient;
import com.metamx.http.client.HttpClientConfig;
import com.metamx.http.client.HttpClientInit;
import com.metamx.metrics.JvmMonitor;
import com.metamx.metrics.Monitor;
import com.metamx.metrics.MonitorScheduler;
import com.metamx.metrics.MonitorSchedulerConfig;
import com.metamx.metrics.SysMonitor;
import com.netflix.curator.framework.CuratorFramework;
import com.netflix.curator.framework.recipes.cache.PathChildrenCache;
import com.netflix.curator.x.discovery.ServiceDiscovery;
import com.netflix.curator.x.discovery.ServiceProvider;
import org.jets3t.service.S3ServiceException;
import org.jets3t.service.impl.rest.httpclient.RestS3Service;
import org.jets3t.service.security.AWSCredentials;
import org.joda.time.Duration;
import org.mortbay.jetty.Server;
import org.mortbay.jetty.servlet.Context;
import org.mortbay.jetty.servlet.DefaultServlet;
import org.mortbay.jetty.servlet.ServletHolder;
import org.skife.config.ConfigurationObjectFactory;

import java.io.IOException;
import java.util.List;
import java.util.Properties;
import java.util.concurrent.ExecutorService;
import java.util.concurrent.Executors;
import java.util.concurrent.ScheduledExecutorService;

/**
 */
public class WorkerNode extends RegisteringNode
{
  private static final EmittingLogger log = new EmittingLogger(WorkerNode.class);

  public static Builder builder()
  {
    return new Builder();
  }

  private final Lifecycle lifecycle;
  private final Properties props;
  private final ObjectMapper jsonMapper;
  private final ConfigurationObjectFactory configFactory;

  private RestS3Service s3Service = null;
  private List<Monitor> monitors = null;
  private HttpClient httpClient = null;
  private ServiceEmitter emitter = null;
  private WorkerConfig workerConfig = null;
  private CuratorFramework curatorFramework = null;
  private ServiceDiscovery serviceDiscovery = null;
  private ServiceProvider coordinatorServiceProvider = null;
  private WorkerCuratorCoordinator workerCuratorCoordinator = null;
  private WorkerTaskMonitor workerTaskMonitor = null;
  private TaskLogs persistentTaskLogs = null;
  private ForkingTaskRunner forkingTaskRunner = null;
  private Server server = null;

  private boolean initialized = false;

  public WorkerNode(
      Properties props,
      Lifecycle lifecycle,
      ObjectMapper jsonMapper,
      ConfigurationObjectFactory configFactory
  )
  {
    super(ImmutableList.of(jsonMapper));

    this.lifecycle = lifecycle;
    this.props = props;
    this.jsonMapper = jsonMapper;
    this.configFactory = configFactory;
  }

  public WorkerNode setHttpClient(HttpClient httpClient)
  {
    this.httpClient = httpClient;
    return this;
  }

  public WorkerNode setEmitter(ServiceEmitter emitter)
  {
    this.emitter = emitter;
    return this;
  }

  public WorkerNode setCuratorFramework(CuratorFramework curatorFramework)
  {
    this.curatorFramework = curatorFramework;
    return this;
  }

  public WorkerNode setCoordinatorServiceProvider(ServiceProvider coordinatorServiceProvider)
  {
    this.coordinatorServiceProvider = coordinatorServiceProvider;
    return this;
  }

  public WorkerNode setServiceDiscovery(ServiceDiscovery serviceDiscovery)
  {
    this.serviceDiscovery = serviceDiscovery;
    return this;
  }

  public WorkerNode setWorkerCuratorCoordinator(WorkerCuratorCoordinator workerCuratorCoordinator)
  {
    this.workerCuratorCoordinator = workerCuratorCoordinator;
    return this;
  }

  public WorkerNode setForkingTaskRunner(ForkingTaskRunner forkingTaskRunner)
  {
    this.forkingTaskRunner = forkingTaskRunner;
    return this;
  }

  public WorkerNode setWorkerTaskMonitor(WorkerTaskMonitor workerTaskMonitor)
  {
    this.workerTaskMonitor = workerTaskMonitor;
    return this;
  }

  public void doInit() throws Exception
  {
    initializeHttpClient();
    initializeEmitter();
    initializeMonitors();
    initializeMergerConfig();
    initializeCuratorFramework();
    initializeServiceDiscovery();
    initializeCoordinatorServiceProvider();
    initializeJacksonSubtypes();
    initializeCuratorCoordinator();
    initializePersistentTaskLogs();
    initializeTaskRunner();
    initializeWorkerTaskMonitor();
    initializeServer();

    final ScheduledExecutorFactory scheduledExecutorFactory = ScheduledExecutors.createFactory(lifecycle);
    final ScheduledExecutorService globalScheduledExec = scheduledExecutorFactory.create(1, "Global--%d");
    final MonitorScheduler monitorScheduler = new MonitorScheduler(
        configFactory.build(MonitorSchedulerConfig.class),
        globalScheduledExec,
        emitter,
        monitors
    );
    lifecycle.addManagedInstance(monitorScheduler);

    final Injector injector = Guice.createInjector(
        new WorkerServletModule(
            getJsonMapper(),
            emitter,
            forkingTaskRunner
        )
    );
    final Context root = new Context(server, "/", Context.SESSIONS);

    root.addServlet(new ServletHolder(new StatusServlet()), "/status");
    root.addServlet(new ServletHolder(new DefaultServlet()), "/*");
    root.addEventListener(new GuiceServletConfig(injector));
    root.addFilter(GuiceFilter.class, "/mmx/worker/v1/*", 0);
  }

  @LifecycleStart
  public synchronized void start() throws Exception
  {
    if (!initialized) {
      doInit();
    }

    lifecycle.start();
  }

  @LifecycleStop
  public synchronized void stop()
  {
    lifecycle.stop();
  }

  private ObjectMapper getJsonMapper()
  {
    return jsonMapper;
  }

  private void initializeServer()
  {
    if (server == null) {
      server = Initialization.makeJettyServer(configFactory.build(ServerConfig.class));

      lifecycle.addHandler(
          new Lifecycle.Handler()
          {
            @Override
            public void start() throws Exception
            {
              log.info("Starting Jetty");
              server.start();
            }

            @Override
            public void stop()
            {
              log.info("Stopping Jetty");
              try {
                server.stop();
              }
              catch (Exception e) {
                log.error(e, "Exception thrown while stopping Jetty");
              }
            }
          }
      );
    }
  }

  private void initializeJacksonSubtypes()
  {
    getJsonMapper().registerSubtypes(StaticS3FirehoseFactory.class);
  }

  private void initializeHttpClient()
  {
    if (httpClient == null) {
      httpClient = HttpClientInit.createClient(
          HttpClientConfig.builder().withNumConnections(1)
                          .withReadTimeout(new Duration(PropUtils.getProperty(props, "druid.emitter.timeOut")))
                          .build(), lifecycle
      );
    }
  }

  private void initializeEmitter()
  {
    if (emitter == null) {
      emitter = new ServiceEmitter(
          PropUtils.getProperty(props, "druid.service"),
          PropUtils.getProperty(props, "druid.host"),
          Emitters.create(props, httpClient, getJsonMapper(), lifecycle)
      );
    }
    EmittingLogger.registerEmitter(emitter);
  }

  private void initializeS3Service() throws S3ServiceException
  {
    if (s3Service == null) {
      s3Service = new RestS3Service(
          new AWSCredentials(
              PropUtils.getProperty(props, "com.metamx.aws.accessKey"),
              PropUtils.getProperty(props, "com.metamx.aws.secretKey")
          )
      );
    }
  }

  private void initializeMonitors()
  {
    if (monitors == null) {
      monitors = Lists.newArrayList();
      monitors.add(new JvmMonitor());
      monitors.add(new SysMonitor());
    }
  }

  private void initializeMergerConfig()
  {
    if (workerConfig == null) {
      workerConfig = configFactory.build(WorkerConfig.class);
    }
  }

  public void initializeCuratorFramework() throws IOException
  {
    if (curatorFramework == null) {
      final CuratorConfig curatorConfig = configFactory.build(CuratorConfig.class);
      curatorFramework = Initialization.makeCuratorFrameworkClient(
          curatorConfig,
          lifecycle
      );
    }
  }

  public void initializeServiceDiscovery() throws Exception
  {
    if (serviceDiscovery == null) {
      final ServiceDiscoveryConfig config = configFactory.build(ServiceDiscoveryConfig.class);
      this.serviceDiscovery = Initialization.makeServiceDiscoveryClient(
          curatorFramework,
          config,
          lifecycle
      );
    }
  }

  public void initializeCoordinatorServiceProvider()
  {
    if (coordinatorServiceProvider == null) {
      this.coordinatorServiceProvider = Initialization.makeServiceProvider(
          workerConfig.getMasterService(),
          serviceDiscovery,
          lifecycle
      );
    }
  }

  public void initializeCuratorCoordinator()
  {
    if (workerCuratorCoordinator == null) {
      workerCuratorCoordinator = new WorkerCuratorCoordinator(
          getJsonMapper(),
          configFactory.build(IndexerZkConfig.class),
          curatorFramework,
          new Worker(workerConfig)
      );
      lifecycle.addManagedInstance(workerCuratorCoordinator);
    }
  }

  private void initializePersistentTaskLogs() throws S3ServiceException
  {
    if (persistentTaskLogs == null) {
      final TaskLogConfig taskLogConfig = configFactory.build(TaskLogConfig.class);
      if (taskLogConfig.getLogStorageBucket() != null) {
        initializeS3Service();
        persistentTaskLogs = new S3TaskLogs(
            taskLogConfig.getLogStorageBucket(),
            taskLogConfig.getLogStoragePrefix(),
            s3Service
        );
      } else {
        persistentTaskLogs = new NoopTaskLogs();
      }
    }
  }

  public void initializeTaskRunner()
  {
    if (forkingTaskRunner == null) {
      forkingTaskRunner = new ForkingTaskRunner(
          configFactory.build(ForkingTaskRunnerConfig.class),
          props,
          persistentTaskLogs,
          Executors.newFixedThreadPool(workerConfig.getCapacity()),
          getJsonMapper()
      );
    }
  }

  public void initializeWorkerTaskMonitor()
  {
    if (workerTaskMonitor == null) {
      final ExecutorService workerExec = Executors.newFixedThreadPool(workerConfig.getNumThreads());
      final PathChildrenCache pathChildrenCache = new PathChildrenCache(
          curatorFramework,
          workerCuratorCoordinator.getTaskPathForWorker(),
          false
      );
      workerTaskMonitor = new WorkerTaskMonitor(
          getJsonMapper(),
          pathChildrenCache,
          curatorFramework,
          workerCuratorCoordinator,
          forkingTaskRunner,
          workerExec
      );
      lifecycle.addManagedInstance(workerTaskMonitor);
    }
  }

  public static class Builder
  {
    private ObjectMapper jsonMapper = null;
    private Lifecycle lifecycle = null;
    private Properties props = null;
    private ConfigurationObjectFactory configFactory = null;

    public Builder withMapper(ObjectMapper jsonMapper)
    {
      this.jsonMapper = jsonMapper;
      return this;
    }

    public Builder withLifecycle(Lifecycle lifecycle)
    {
      this.lifecycle = lifecycle;
      return this;
    }

    public Builder withProps(Properties props)
    {
      this.props = props;
      return this;
    }

    public Builder withConfigFactory(ConfigurationObjectFactory configFactory)
    {
      this.configFactory = configFactory;
      return this;
    }

    public WorkerNode build()
    {
      if (jsonMapper == null) {
        jsonMapper = new DefaultObjectMapper();
<<<<<<< HEAD
=======
        smileMapper = new DefaultObjectMapper(new SmileFactory());
        smileMapper.getJsonFactory().setCodec(smileMapper);
      } else if (jsonMapper == null || smileMapper == null) {
        throw new ISE(
            "Only jsonMapper[%s] or smileMapper[%s] was set, must set neither or both.",
            jsonMapper,
            smileMapper
        );
>>>>>>> 55648c47
      }

      if (lifecycle == null) {
        lifecycle = new Lifecycle();
      }

      if (props == null) {
        props = Initialization.loadProperties();
      }

      if (configFactory == null) {
        configFactory = Config.createFactory(props);
      }

      return new WorkerNode(props, lifecycle, jsonMapper, configFactory);
    }
  }
}<|MERGE_RESOLUTION|>--- conflicted
+++ resolved
@@ -461,17 +461,6 @@
     {
       if (jsonMapper == null) {
         jsonMapper = new DefaultObjectMapper();
-<<<<<<< HEAD
-=======
-        smileMapper = new DefaultObjectMapper(new SmileFactory());
-        smileMapper.getJsonFactory().setCodec(smileMapper);
-      } else if (jsonMapper == null || smileMapper == null) {
-        throw new ISE(
-            "Only jsonMapper[%s] or smileMapper[%s] was set, must set neither or both.",
-            jsonMapper,
-            smileMapper
-        );
->>>>>>> 55648c47
       }
 
       if (lifecycle == null) {
