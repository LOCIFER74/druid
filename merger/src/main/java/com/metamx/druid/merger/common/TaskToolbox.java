/*
 * Druid - a distributed column store.
 * Copyright (C) 2012  Metamarkets Group Inc.
 *
 * This program is free software; you can redistribute it and/or
 * modify it under the terms of the GNU General Public License
 * as published by the Free Software Foundation; either version 2
 * of the License, or (at your option) any later version.
 *
 * This program is distributed in the hope that it will be useful,
 * but WITHOUT ANY WARRANTY; without even the implied warranty of
 * MERCHANTABILITY or FITNESS FOR A PARTICULAR PURPOSE.  See the
 * GNU General Public License for more details.
 *
 * You should have received a copy of the GNU General Public License
 * along with this program; if not, write to the Free Software
 * Foundation, Inc., 51 Franklin Street, Fifth Floor, Boston, MA  02110-1301, USA.
 */

package com.metamx.druid.merger.common;

import com.fasterxml.jackson.databind.ObjectMapper;
import com.google.common.collect.ImmutableMap;
import com.metamx.druid.loading.S3SegmentGetterConfig;
import com.metamx.druid.loading.S3SegmentPuller;
import com.metamx.druid.loading.S3ZippedSegmentPuller;
import com.metamx.druid.loading.SegmentKiller;
import com.metamx.druid.loading.SegmentPuller;
import com.metamx.druid.loading.SegmentPusher;
<<<<<<< HEAD
=======
import com.metamx.druid.merger.common.actions.TaskActionClient;
>>>>>>> ad1de9ba
import com.metamx.druid.merger.common.config.TaskConfig;
import com.metamx.druid.merger.common.task.Task;
import com.metamx.emitter.service.ServiceEmitter;
import org.jets3t.service.impl.rest.httpclient.RestS3Service;

import java.io.File;
import java.util.Map;

/**
 * Stuff that may be needed by a Task in order to conduct its business.
 */
public class TaskToolbox
{
  private final TaskConfig config;
<<<<<<< HEAD
=======
  private final TaskActionClient taskActionClient;
>>>>>>> ad1de9ba
  private final ServiceEmitter emitter;
  private final RestS3Service s3Client;
  private final SegmentPusher segmentPusher;
  private final SegmentKiller segmentKiller;
  private final ObjectMapper objectMapper;

  public TaskToolbox(
      TaskConfig config,
<<<<<<< HEAD
=======
      TaskActionClient taskActionClient,
>>>>>>> ad1de9ba
      ServiceEmitter emitter,
      RestS3Service s3Client,
      SegmentPusher segmentPusher,
      SegmentKiller segmentKiller,
      ObjectMapper objectMapper
  )
  {
    this.config = config;
    this.taskActionClient = taskActionClient;
    this.emitter = emitter;
    this.s3Client = s3Client;
    this.segmentPusher = segmentPusher;
    this.segmentKiller = segmentKiller;
    this.objectMapper = objectMapper;
  }

  public TaskConfig getConfig()
  {
    return config;
  }

  public TaskActionClient getTaskActionClient()
  {
    return taskActionClient;
  }

  public ServiceEmitter getEmitter()
  {
    return emitter;
  }

  public SegmentPusher getSegmentPusher()
  {
    return segmentPusher;
  }

  public SegmentKiller getSegmentKiller()
  {
    return segmentKiller;
  }

  public ObjectMapper getObjectMapper()
  {
    return objectMapper;
  }

  public Map<String, SegmentPuller> getSegmentGetters(final Task task)
  {
    final S3SegmentGetterConfig getterConfig = new S3SegmentGetterConfig()
    {
      @Override
      public File getCacheDirectory()
      {
        return new File(config.getTaskDir(task), "fetched_segments");
      }
    };

    return ImmutableMap.<String, SegmentPuller>builder()
                       .put("s3", new S3SegmentPuller(s3Client, getterConfig))
                       .put("s3_union", new S3SegmentPuller(s3Client, getterConfig))
                       .put("s3_zip", new S3ZippedSegmentPuller(s3Client, getterConfig))
                       .build();
  }
}<|MERGE_RESOLUTION|>--- conflicted
+++ resolved
@@ -27,10 +27,7 @@
 import com.metamx.druid.loading.SegmentKiller;
 import com.metamx.druid.loading.SegmentPuller;
 import com.metamx.druid.loading.SegmentPusher;
-<<<<<<< HEAD
-=======
 import com.metamx.druid.merger.common.actions.TaskActionClient;
->>>>>>> ad1de9ba
 import com.metamx.druid.merger.common.config.TaskConfig;
 import com.metamx.druid.merger.common.task.Task;
 import com.metamx.emitter.service.ServiceEmitter;
@@ -45,10 +42,7 @@
 public class TaskToolbox
 {
   private final TaskConfig config;
-<<<<<<< HEAD
-=======
   private final TaskActionClient taskActionClient;
->>>>>>> ad1de9ba
   private final ServiceEmitter emitter;
   private final RestS3Service s3Client;
   private final SegmentPusher segmentPusher;
@@ -57,10 +51,7 @@
 
   public TaskToolbox(
       TaskConfig config,
-<<<<<<< HEAD
-=======
       TaskActionClient taskActionClient,
->>>>>>> ad1de9ba
       ServiceEmitter emitter,
       RestS3Service s3Client,
       SegmentPusher segmentPusher,
