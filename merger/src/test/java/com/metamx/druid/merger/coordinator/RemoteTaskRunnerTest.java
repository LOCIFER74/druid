--- conflicted
+++ resolved
@@ -331,12 +331,8 @@
         pathChildrenCache,
         scheduledExec,
         new RetryPolicyFactory(new TestRetryPolicyConfig()),
-<<<<<<< HEAD
-        new AtomicReference<WorkerSetupData>(new WorkerSetupData("0", 0, null, null)),
+        new AtomicReference<WorkerSetupData>(new WorkerSetupData("0", 0, 1, null, null)),
         null
-=======
-        new AtomicReference<WorkerSetupData>(new WorkerSetupData("0", 0, 1, null, null))
->>>>>>> e785b87b
     );
 
     // Create a single worker and wait for things for be ready
